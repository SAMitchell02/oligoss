--- conflicted
+++ resolved
@@ -17,48 +17,30 @@
         "add_modifications": false,
 
         "MS1": {
-<<<<<<< HEAD
-            "monomers": ["S", "H", "G", "L"],
-            "max_length": 3,
-=======
             "monomers": ["F", "W", "Y", "N"],
             "max_length": 5,
             "min_length": 1,
->>>>>>> 0e46da4c
             "ms1_adducts": ["H"],
             "min_z": 1,
             "max_z": null,
             "losses": true,
             "max_neutral_losses": null,
             "loss_products_adducts": null,
-<<<<<<< HEAD
-            "min_length": 1,
-=======
->>>>>>> 0e46da4c
             "chain_terminators": null,
             "universal_rxn": true,
             "terminal_tags": {
                 "0": null,
-<<<<<<< HEAD
-                "-1": null
-            }
-=======
                 "-1": ["F"]
             },
             "side_chain_tags": {
             },
             "cyclic_sequences": false,
             "isobaric_targets": null
->>>>>>> 0e46da4c
         },
 
         "MS2": {
             "fragment_series": ["b", "y"],
-<<<<<<< HEAD
-            "ms2_adducts": ["Na"],
-=======
             "ms2_adducts": ["H", "Na"],
->>>>>>> 0e46da4c
             "ms2_losses": true,
             "ms2_max_neutral_losses": null,
             "ms2_loss_products_adducts": null,
@@ -66,13 +48,7 @@
             "signatures": null,
             "min_z": 1,
             "max_z": 1
-<<<<<<< HEAD
-        },
-
-        "modifications": ""
-=======
         }
->>>>>>> 0e46da4c
     },
  
 "extractor_parameters":
@@ -84,17 +60,6 @@
         "min_MS1_total_intensity": null,
         "min_MS2_total_intensity": null,
         "min_MS1_max_intensity": 1E6,
-<<<<<<< HEAD
-        "min_MS2_max_intensity": 1E-3,
-        
-        "pre_screen_filters": {
-            "min_rt": 0,
-            "max_rt": 10,
-            "essential_signatures": null,
-            "signature_types": ["Im"],
-            "signature_ms_level": 2,
-            "massdiff_bins": true,
-=======
         "min_MS2_max_intensity": null,
         
         "pre_screen_filters": {
@@ -104,7 +69,6 @@
             "signature_types": ["Im"],
             "signature_ms_level": 2,
             "massdiff_bins": false,
->>>>>>> 0e46da4c
             "ms2_precursors": null,
             "precursors": {
                 "1": null, 
@@ -124,15 +88,9 @@
         "optional_core_frags": ["b1"],
         "core_linear_series": ["b", "y"],
         "excluded_fragments": null,
-<<<<<<< HEAD
-        "dominant_signature_cap": 70,
-        "essential_fragments": null,
-        "subsequence_weight": 1,
-=======
         "dominant_signature_cap": 0,
         "essential_fragments": null,
         "subsequence_weight": 0,
->>>>>>> 0e46da4c
         "min_rt": null,
         "max_rt": null,
         "Rt_bin": 0.25,
@@ -140,15 +98,6 @@
         "ms2_Rt_bin": 0.5,
         "ms2_Rt_flexible": true,
         "min_viable_confidence": 55,
-<<<<<<< HEAD
-        "min_relative_intensity": null
-    },
-
-"directories":
-    {   "ripper_folder": "C:/Users/group/polymermassspec/Examples/ripper_jsons",
-        "polymer_config": "C:/Users/group/polymermassspec/polymersoup/insilico/Config_files/Depsipeptide_config.py",
-        "output_folder": "C:/Users/group/polymermassspec/Examples/output"
-=======
         "min_relative_intensity": null,
         "plot_EICs": true,
 
@@ -162,9 +111,7 @@
 
 "directories":
     {   "ripper_folder": "Z:/group/David Doran/Data/PeptideSequencing/PolymerMassSpec/LinearStandards/SPPS/Orbi-Nanomate/FWYN_FYWN/ripper_jsons",
-        "output_folder": "C:/Users/group/Documents/MSAnalysis/temp",
-        "polymer_config": ""
->>>>>>> 0e46da4c
+        "output_folder": "C:/Users/group/Documents/MSAnalysis/temp"
     }
 
 }