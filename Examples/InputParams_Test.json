{
"screening_method": "mass_difference",

"data_extraction": true,

"postprocess": true,

"silico_parameters":
    {
        "mode": "pos",

        "MS1": {
<<<<<<< HEAD
            "monomers": ["H", "g", "N"],
            "max_length": 11,
            "min_length": 1,
            "ms1_adducts": ["H", "Na", "Fe"],
=======
            "monomers": ["G", "S", "N", "Q", "F"],
            "max_length": 5,
            "min_length": 5,
            "ms1_adducts": ["H", "Na"],
>>>>>>> 164fe4e5
            "min_z": 1,
            "max_z": null,
            "losses": true,
            "max_neutral_losses": null,
            "universal_rxn": true,
            "modifications": true,
            "terminal_tags": {
                "0": null,
                "-1": null
            },
            "universal_sidechain_modifications": true,
            "universal_terminal_modifications": true,
            "terminal_monomer_tags": {
                "0": null,
                "-1": null
            },
            "terminal_modifications": {
                "0": null,
                "-1": null
            },
            "side_chain_modifications": {
            },
            "cyclic_sequences": false,
            "isobaric_targets": null
        },

        "MS2": {
            "fragment_series": ["b", "y", "a"],
            "ms2_adducts": ["H", "Na"],
            "ms2_losses": true,
            "ms2_max_neutral_losses": null,
            "ms2_loss_products_adducts": null,
            "add_signatures": true,
            "signatures": null,
            "min_z": 1,
            "max_z": 1
        }
    },
 
"extractor_parameters":
    {   "error": 25,
        "err_abs": false,
        "min_ms2_peak_abundance": 90,
        "pre_run_filter": true,
        
        "min_MS1_total_intensity": null,
        "min_MS2_total_intensity": null,
        "min_MS1_max_intensity": 1E3,
        "min_MS2_max_intensity": null,
        "filter" : true,
        
        "pre_screen_filters": {
            "min_rt": 0,
            "max_rt": 1E6,
            "essential_signatures": null,
            "signature_types": ["Im"],
            "signature_ms_level": 2,
            "massdiff_bins": false,
            "ms2_precursors": null,
            "min_MS1_total_intensity": null,
            "min_MS2_total_intensity": null,
            "min_MS1_max_intensity": 1E7,
            "min_MS2_max_intensity": null
        }

    },
    
"postprocessing_parameters":
    {   "exclude_frags": null,
        "optional_core_frags": ["b1"],
        "core_linear_series": ["b", "y"],
        "excluded_fragments": null,
        "dominant_signature_cap": 0,
        "essential_fragments": null,
        "subsequence_weight": [0, 0.25, 0.5, 0.75, 1],
        "min_rt": null,
        "max_rt": null,
        "Rt_bin": 15,
        "backup_Rt_bin": 6,
        "ms2_Rt_bin": 30,
        "ms2_Rt_flexible": true,
        "min_viable_confidence": 40,
        "min_relative_intensity": null,
        "plot_EICs": true,

        "cyclic_parameters": {
            "min_shifted_fragments": 0,
            "min_viable_linear_confidence": null,
            "core_series": null,
            "assign_cyclic_Rt": true
        }
    },

"directories":
<<<<<<< HEAD
    {   "ripper_folder": "Z:/group/Sakthi Raje/Data/Mass-Spec/Exp-1/Depsipeptide/Script test/ripper_json/Hg",
        "output_folder": "C:/Users/group/Documents/MSAnalysis/Sakthi-Hg",
=======
    {   "ripper_folder": "Z:/group/Emma Clarke/Data/SPPS-Mixtures/Sequencing/mass_difference_screening_tests/FGSNQ/ripper_jsons",
        "output_folder": "Z:/group/Emma Clarke/Data/SPPS-Mixtures/Sequencing/mass_difference_screening_tests/FGSNQ/output",
>>>>>>> 164fe4e5
        "polymer_type": "Depsipeptide"
    }

}<|MERGE_RESOLUTION|>--- conflicted
+++ resolved
@@ -10,17 +10,10 @@
         "mode": "pos",
 
         "MS1": {
-<<<<<<< HEAD
             "monomers": ["H", "g", "N"],
             "max_length": 11,
             "min_length": 1,
             "ms1_adducts": ["H", "Na", "Fe"],
-=======
-            "monomers": ["G", "S", "N", "Q", "F"],
-            "max_length": 5,
-            "min_length": 5,
-            "ms1_adducts": ["H", "Na"],
->>>>>>> 164fe4e5
             "min_z": 1,
             "max_z": null,
             "losses": true,
@@ -115,13 +108,8 @@
     },
 
 "directories":
-<<<<<<< HEAD
     {   "ripper_folder": "Z:/group/Sakthi Raje/Data/Mass-Spec/Exp-1/Depsipeptide/Script test/ripper_json/Hg",
         "output_folder": "C:/Users/group/Documents/MSAnalysis/Sakthi-Hg",
-=======
-    {   "ripper_folder": "Z:/group/Emma Clarke/Data/SPPS-Mixtures/Sequencing/mass_difference_screening_tests/FGSNQ/ripper_jsons",
-        "output_folder": "Z:/group/Emma Clarke/Data/SPPS-Mixtures/Sequencing/mass_difference_screening_tests/FGSNQ/output",
->>>>>>> 164fe4e5
         "polymer_type": "Depsipeptide"
     }
 
