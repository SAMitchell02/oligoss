--- conflicted
+++ resolved
@@ -43,12 +43,6 @@
         parameters_dict (dict): input parameters dictionary in standard
             input parameters format
     """
-<<<<<<< HEAD
-    
-    # load polymer-specific info - THIS IS CURRENTLY NOT IN USE
-    polymer_data = parameters_dict['directories']['polymer_config']
-=======
->>>>>>> f2835b04
 
     # load parameters for in silico operations
     silico_params = parameters_dict['silico_parameters']
