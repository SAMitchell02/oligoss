--- conflicted
+++ resolved
@@ -160,12 +160,8 @@
         chain_terminators=ms1_params["chain_terminators"],
         start_tags=ms1_params["terminal_tags"]["0"],
         end_tags=ms1_params["terminal_tags"]["-1"],
-<<<<<<< HEAD
-        sequencing=False
-=======
         sequencing=False,
         isobaric_targets=ms1_params["isobaric_targets"]
->>>>>>> 0e46da4c
     )
 
     return MS1_dict
